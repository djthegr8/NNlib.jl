using NNlib, Test

ACTIVATION_FUNCTIONS = [σ, relu, leakyrelu, elu, gelu, swish, selu, softplus, softsign];

function test_value_float_precision_preserving(a)
    @testset "$(a): " begin
        for T in [Float32, Float64]
            for val in [-10, -1, 0, 1, 10]
                val = @inferred a(T(val))
                @test typeof(val) == T
            end
        end
    end
end

function test_value_int_input_forces_float64(a)
    @testset "$(a): " begin
        for T in [Int32, Int64]
            for val in [-10, -1, 0, 1, 10]
                val = @inferred a(T(val))
                @test typeof(val) == Float64
            end
        end
    end
end

@testset "Activation Functions" begin
    @test σ(0.0) == 0.5
    @test relu(0.0) == 0.0
    @test leakyrelu(0.0) == 0.0
    @test elu(0.0) == 0.0
    @test gelu(0.0) == 0.0
    @test swish(0.0) == 0.0
    @test softplus(0.0) ≈ log(2.0)
    @test softplus(1e8) ≈ 1e8
    @test softplus(-1e8) ≈ 0.0
    @test softsign(0.0) == 0.0
    @test selu(0.0) == 0.0

    @test σ(1.0) == 1.0 / (1.0 + exp(-1.0))
    @test relu(1.0) == 1.0
    @test leakyrelu(1.0) == 1.0
    @test elu(1.0) == 1.0
    @test gelu(1.0) == 0.8411919906082768
    @test swish(1.0) == 1.0 / (1.0 + exp(-1.0))
    @test softplus(1.0) ≈ log(exp(1.0) + 1.0)
    @test softsign(1.0) == 0.5
    @test selu(1.0) == 1.0507009873554804934193349852946

    @test σ(-1.0) == 1.0 / (1.0 + exp(1.0))
    @test relu(-1.0) == 0.0
    @test leakyrelu(-1.0) == -0.01
    @test elu(-1.0) == exp(-1.0) - 1.0
    @test gelu(-1.0) == -0.15880800939172324
    @test swish(-1.0) == -1.0 / (1.0 + exp(1.0))
    @test softplus(-1.0) ≈ log(exp(-1.0) + 1.0)
    @test softsign(-1.0) == -0.5
    @test selu(-1.0) == 1.0507009873554804934193349852946 * 1.6732632423543772848170429916717 * (exp(-1.0) - 1.0)

    @testset "Float inference" begin
        test_value_float_precision_preserving.(ACTIVATION_FUNCTIONS)
    end

    @testset "Test Integer64 and Integer32 inputs will force Float64 outputs" begin
        test_value_int_input_forces_float64.(filter(x -> x != relu, ACTIVATION_FUNCTIONS))

<<<<<<< HEAD
  xs = rand(5,5)

  @test all(sum(softmax(xs), dims = 1) .≈ Float32(1))

  @test sum(softmax(vec(xs))) ≈ Float32(1)
=======
        @testset "relu: " begin
            # relu doesn't have to force floating point outputs
            @test typeof(relu(Int64(1))) == Int64
            @test typeof(relu(Int32(1))) == Int32
        end
    end

    @testset "softmax" begin
        xs = rand(5,5)
        @test all(sum(softmax(xs), dims = 1) .≈ 1)
        @test sum(softmax(vec(xs))) ≈ 1

        xs = [-100_000, -100_000.]
        @test softmax(xs) ≈ [0.5, 0.5]
        @test logsoftmax(xs) ≈ log.([0.5, 0.5])

        xs = rand(5)
        @test softmax(xs) ≈ exp.(xs) ./ sum(exp.(xs))
        @test logsoftmax(xs) ≈ log.(softmax(xs))

        xs = Float32[1, 2, 3000.]
        @test logsoftmax(xs) ≈ [-2999, -2998, 0]

        xs = Float32[1 2 3; 1000 2000 3000]
        @test logsoftmax(xs) ≈ [-999 -1998 -2997; 0 0 0.]

        @test NNlib.∇logsoftmax(ones(size(xs)), xs) ≈ zeros(Float32, size(xs))
        @test NNlib.∇softmax(ones(size(xs)), xs) ≈ zeros(Float32, size(xs))

        # These values precalculated using PyTorch's nn.LogSoftmax
        xs = [
            -0.238639  0.748142 -0.283194 -0.525461 -1.5348   -0.797842;
             0.690384  0.211427  0.254794 -0.213572 -0.314174 -0.372663;
            -1.146370 -0.577988  0.718952  0.919720 -0.620773  0.929977
        ]
        ys = [
            0.237703 -0.621474 0.448193 0.546047 0.564185 0.632273;
            -0.930163 0.0519798 0.0549979 0.3799 -0.477112 0.437428;
            0.69246 0.569494 -0.503191 -0.925947 -0.0870738 -1.0697
        ]
        @test isapprox(NNlib.∇logsoftmax(ones(size(xs)), xs), ys; rtol = 1e-6)
        @test isapprox(NNlib.∇softmax(ones(size(xs)), xs), zeros(size(xs)); atol = 1e-6)
    end
>>>>>>> ed4fe9a0

    @testset "elu" begin
        @test elu(42) == 42
        @test elu(42.) == 42.

        @test elu(-4) ≈ (exp(-4) - 1)
    end

    @test leakyrelu( 0.4,0.3) ≈  0.4
    @test leakyrelu(-0.4,0.3) ≈ -0.12

    @testset "logsigmoid" begin
        xs = randn(10,10)
        @test logsigmoid.(xs) ≈ log.(sigmoid.(xs))
        for T in [:Float32, :Float64]
            @eval @test logsigmoid.($T[-100_000, 100_000.]) ≈ $T[-100_000, 0.]
        end
    end
end<|MERGE_RESOLUTION|>--- conflicted
+++ resolved
@@ -64,13 +64,6 @@
     @testset "Test Integer64 and Integer32 inputs will force Float64 outputs" begin
         test_value_int_input_forces_float64.(filter(x -> x != relu, ACTIVATION_FUNCTIONS))
 
-<<<<<<< HEAD
-  xs = rand(5,5)
-
-  @test all(sum(softmax(xs), dims = 1) .≈ Float32(1))
-
-  @test sum(softmax(vec(xs))) ≈ Float32(1)
-=======
         @testset "relu: " begin
             # relu doesn't have to force floating point outputs
             @test typeof(relu(Int64(1))) == Int64
@@ -114,7 +107,6 @@
         @test isapprox(NNlib.∇logsoftmax(ones(size(xs)), xs), ys; rtol = 1e-6)
         @test isapprox(NNlib.∇softmax(ones(size(xs)), xs), zeros(size(xs)); atol = 1e-6)
     end
->>>>>>> ed4fe9a0
 
     @testset "elu" begin
         @test elu(42) == 42
